--- conflicted
+++ resolved
@@ -377,21 +377,23 @@
                              range((-num_diags+1)//2, (num_diags+1)//2), shape=(size, size)).toarray()
     return scipy.sparse.eye(size)+(mat+np.transpose(mat))/2
 
-    
-def ufsub(L,b):
+
+def ufsub(L, b):
     """ Unit row oriented forward substitution """
-    for i in range(L.shape[0]): 
+    for i in range(L.shape[0]):
         for j in range(i):
-            b[i] -= L[i,j]*b[j]
+            b[i] -= L[i, j]*b[j]
     return b
 
-def bsub(U,y):
+
+def bsub(U, y):
     """ Row oriented backward substitution """
-    for i in range(U.shape[0]-1,-1,-1): 
+    for i in range(U.shape[0]-1, -1, -1):
         for j in range(i+1, U.shape[1]):
-            y[i] -= U[i,j]*y[j]
-        y[i] = y[i]/U[i,i]
+            y[i] -= U[i, j]*y[j]
+        y[i] = y[i]/U[i, i]
     return y
+
 
 class dense(np.ndarray):
     def __init__(self):
@@ -401,128 +403,89 @@
 class linsys(object):
     '''
     Author: Henrik Spielvogel
-    
+
     A linear system of the form Ax=b
     ================================
-    
+
     This object creates linear systems of equations of the form Ax=b.
     It implements different methods for solving these systems considering the sparsity of the given matrix A.
 
     Arguments:
     ----------
-<<<<<<< HEAD
-    > `A` : Sparse array
+    > `A` : np.ndarray
     > `b` : 1D-list or np.ndarray
     '''
 
-    def __init__(self, A: sparse, b, x):
-        A: sparse
-        self.A = A
-        self.b = b
-        self.x = x
-
-    def funktion(self):
-        mat = self.A
-        return mat.sparsity
-=======
-    > `A` : np.ndarray
-    > `b` : 1D-list or np.ndarray 
-    '''
-
-    def __init__(self, A, b):        
+    def __init__(self, A, b):
         self.matrix = A if (type(A) == np.ndarray) else np.array(A)
         self.target_vector = b if (type(b) == np.ndarray) else np.array(b)
         self.shape = A.shape
         self.N = A.shape[0]
-        
-    def __repr__(self):        
+
+    def __repr__(self):
         return 'matrix: \n{}\ntarget vector: \n{}'.format(self.matrix, self.target_vector)
-    
-
-    
-    
-    
-    
-    def solve(self, sparse = False, method = 'scipy'):  
-        mat = self.matrix 
-        vec = self.target_vector   
-        
+
+    def solve(self, sparse=False, method='scipy'):
+        mat = self.matrix
+        vec = self.target_vector
+
         if sparse:
             # needs routine for solving sparse systems
             pass
-        else:          
+        else:
             if method == 'scipy':
                 sol = scipy.linalg.solve(mat, vec)
-            elif method == 'LU':    
+            elif method == 'LU':
                 L = np.eye(self.N)
                 U = np.zeros(self.shape)
                 y = np.zeros_like(vec)
                 sol = y
-                
+
                 # LU-Decomposition
                 for i in range(self.N):
                     for k in range(i, self.N):
                         val = 0
                         for j in range(i):
-                            val += L[i][j] * U[j][k]              
+                            val += L[i][j] * U[j][k]
                         U[i][k] = mat[i][k] - val
                     for k in range(i, self.N):
                         val = 0
                         for j in range(i):
                             val += L[k][j] * U[j][i]
                         L[k][i] = (mat[k][i] - val)/U[i][i]
-                
+
                 # forward substitution
                 for i in range(self.N):
                     y[i] = (vec[i] - y.dot(L[i]))/L[i][i]
                 # back substitution
                 for i in range(self.N, 0, -1):
                     sol[i-1] = (y[i-1] - U[i-1, i:].dot(sol[i:])) / U[i-1, i-1]
-                        
+
         return sol
-        
-
-
-
->>>>>>> 51526bb3
 
 
 if __name__ == "__main__":
     rng: np.random.Generator  # hint for IntelliSense
-<<<<<<< HEAD
-    N = 10
-    # a = sparse(np.eye(N))
-    a = sparse(random_banded(N, 2))
-    a.LU_decomp()
-    # a = sparse(scipy.sparse.rand(50, 50, 0.1).toarray())
-    # a = sparse([[1,2,0,0,0],[0,3,3,0,0],[0,0,69,-1,0],[0,0,0,0,1],[0,0,0,0,88]])
-    # print(a.check_posdef())
-    # a.show()
-    # print(a)
-    # a = linsys(a, [], [])
-    # print(a.funktion())
-=======
     N = 100
-    
+
     mat1 = A = np.array([[-3,  1, -1,  0, -1],
-              [ 0,  1,  0,  1,  0], 
-              [-1, -1, -3, -1,  0],
-              [ 0,  1, -1,  2,  0], 
-              [ 0,  1, -1,  1, -1]], dtype=np.float_)
-    
+                         [0,  1,  0,  1,  0],
+                         [-1, -1, -3, -1,  0],
+                         [0,  1, -1,  2,  0],
+                         [0,  1, -1,  1, -1]], dtype=np.float_)
+
     vec = np.array([-1, -2, 5, -2, -2], dtype=np.float_)
 
     mat2 = random_banded(N, 100)
     vec2 = np.random.rand(N)
-    
-    sys = linsys(mat2,vec2)
-    sol= sys.solve(method = 'LU')
-    sol1 = sys.solve(method = 'scipy')
+
+    sys = linsys(mat2, vec2)
+    sol = sys.solve(method='LU')
+    sol1 = sys.solve(method='scipy')
     print(sol)
     print(sol1)
-    print(np.allclose(sol,sol1))
-
->>>>>>> 51526bb3
+    print(np.allclose(sol, sol1))
+
     pass
 
 

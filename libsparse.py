'''
Sparse
======
This library implements sparse matrices.

`import libsparse as sp`


Sparse matricies are matricies which have relativley few non-zero entries.

Therefore it is inefficient to store them as a complete array object.

Contents
--------
sp.sparse(array: np.ndarray):
> The 'sparse' object provided by this library will implement the 'Compressed Sparse Row' format.
> The CSR format stores all values in a list and only the column index and where new rows begin.

sp.random_banded(size: int, num_diags: int):
> Creates, displays and returns a sparse `size`Ãƒâ€”`size` matrix which is banded.
> I.e. it only has non-zero values on num_diags centered diagonals.


This library is part of a project done as an end-term assignment in the 'Scientific Programming'-course at the Justus-Liebig-University in Giessen, Germany.
'''

import numpy as np
import scipy
import scipy.sparse
import matplotlib.pyplot as plt
rng = np.random.default_rng()


class sparse(object):
    # TODO NEEDSDOC
    '''
    Author: Simon Glennemeier-Marke & Henrik Spielvogel

    A sparse array object
    =====================

    This object is the general sparse matrix object

    Arguments:
    > array : np.ndarray of arbitrary size
    '''

    def __init__(self, array: np.ndarray):
        self.INCOMING = array if (type(array) == np.ndarray) else np.asfarray(array)
        self.sparsity = 1 - np.count_nonzero(self.INCOMING)/self.INCOMING.size
        self.shape = self.INCOMING.shape
        self._choose_scheme(self.INCOMING)

    def __repr__(self):
        return '<sparse matrix of shape {} and sparsity {:.2f}>'.format(self.shape, self.sparsity)

    def __mul__(self, other):
        # FIXME distinguish between mat-mat and mat-vec products. Or implement mat-vec in ldot
        return self.ldot(other)

    def construct_CSR(self, array):
        # TODO NEEDSDOC
        '''
        Author: Simon Glennemeier-Marke

        Constructs a CSR form of a given array.

        Args:
        > `INCOMING` :  sparse numpy array

        Returns:
        > self.CSR :  dict containing the CSR object
        '''
        csr = {'AVAL': [], 'JCOL': [], 'IROW': [0]}
        for j, col in enumerate(array):
            for i, el in enumerate(col):
                if el != 0:
                    csr['AVAL'].append(el)
                    csr['JCOL'].append(i)
                continue
            csr['IROW'].append(len(csr['AVAL']))

        return csr

    def _choose_scheme(self, array):
        # "_method" means python won't import this method with wildcard import "from lib import * "
        '''
        Author: Simon Glennemeier-Marke

        Decide which storage scheme to use based on matrix density.

        Args:
        > `array` : np.ndarray
        '''
        if 1 > self.sparsity >= .5:
            self.CSR = self.construct_CSR(array)
        elif .5 > self.sparsity >= 0:
            print('NotImplementedError: falling back to implemented methods')
            self.CSR = self.construct_CSR(array)
        else:
            raise ValueError('Sparisty should be in half-open interval [0,1), but is {:.3f}'.format(self.sparsity))

        pass

    # TODO: Needs class methods for gaussian elimination etc...

    def matvec(self, vec):
        '''Author: Henrik Spielvogel

        Calculates the matrix-vector product of a sparse matrix with `vec`.

        Args:
        > `vec` :  list or array of same length as matrix

        Returns:
        > outvec :  np.ndarray

        '''

        n = self.INCOMING.shape[0]
        vec = vec if type(vec) == np.ndarray else np.array(vec)
        outvec = []

        if vec.shape[0] == n:
            for i in range(n):
                val = 0
                for j in np.arange(self.CSR['IROW'][i], self.CSR['IROW'][i+1]):
                    val += vec[self.CSR['JCOL'][j]] * self.CSR['AVAL'][j]
                outvec.append(val)
        else:
            raise ValueError('Shape of vec must be ({},), but is {}.'.format(n, vec.shape))

        return np.array(outvec)

    def ldot(self, other):
        # FIXME needs to be rightsided dot prod
        '''
        Author: Simon Glennemeier-Marke

        To avoid confusion about commutativity,
        use:

        " `A` * `B` "

        `ldot` computes the leftsided dot product
        > `A.ldot(B)` = " `B` * `A` "

        Returns:
        --------
        > <class sparse> of multiplied matrices
        '''
        if type(other) != sparse:
            raise TypeError('Argument has to be {}, not {}'.format(type(self), type(other)))
        if self.shape[1] != other.shape[0]:
            raise AttributeError('Shapes do not match')
        result = np.zeros((other.shape[0], self.shape[1]))
        for i in range(1, other.shape[0]+1):
            for j in range(1, self.shape[1]+1):
                row = lookup(other, i=i)
                col = lookup(self, j=j)
                result[i-1, j-1] = sum([r*c for r, c in zip(row, col)])
        return sparse(result)


def lookup(array: sparse, i=None, j=None):
    '''
    Author: Simon Glennemeier-Marke

    General utility function for sparse arrays.
    If `lookup` is called with only one of `i` or `j`, it will call recursively get
    all elements of one row/column with index `i`/`j` and return a it as a list.
    See examples.

    Arguments:
    ----------
    > `array`: Input array of <class sparse>
    > `i`: Index of row
    > `j`: Index of column

    Examples
    --------
     >>> rng = np.random.default_rng()
     >>> a = sparse(rng.integers(0,4,(3,4)))
     >>> a.INCOMING
     array([[1, 2, 2, 0],
            [0, 0, 1, 2],
            [3, 0, 3, 0]])

     >>> lookup(a,i=1,j=2)
     2

     >>> lookup(a,i=1)
     [1, 0, 3]

     >>> lookup(a,j=3)
     [3, 0, 3, 0]"
    '''

    if i != None and j != None:
        if i == 0 or j == 0:
            raise IndexError('Indices count from 1')
        i -= 1
        j -= 1
        array: sparse
        slice_ = slice(array.CSR['IROW'][i], array.CSR['IROW'][i+1])
        if j in array.CSR['JCOL'][slice_]:
            j_index = array.CSR['IROW'][i]+array.CSR['JCOL'][slice_].index(j)
            return array.CSR['AVAL'][j_index]
        else:
            return 0
    if i != None and j == None:
        # Retrun row at `i`
        return [lookup(array, i, k) for k in range(1, array.shape[1]+1)]
    if i == None and j != None:
        # Return col at `JCOL`
        return [lookup(array, k, j) for k in range(1, array.shape[0]+1)]


def random_banded(size, num_diags):
    # TODO NEEDSDOC
    '''
    Author: Simon Glennemeier-Marke

    Create quadratic banded sparse matrix of dimension 'size' with 'num_diags' diagonals

    '''
    mat = scipy.sparse.diags([rng.uniform(0, 1, size=size) for i in range(num_diags)],
                             range((-num_diags+1)//2, (num_diags+1)//2), shape=(size, size)).toarray()
    return scipy.sparse.eye(size)+(mat+np.transpose(mat))/2


if __name__ == "__main__":
    rng: np.random.Generator  # hint for IntelliSense
    N = 10
    # a = sparse(np.eye(N))
    # a = sparse(random_banded(N, 2))
    a = sparse(rng.integers(-10, 10, (N, N-3)))
    # b = sparse(np.eye(N))
    # b = sparse(random_banded(N, 2))
    b = sparse(rng.integers(-5, 5, (N-3, N)))
    csp = a*b
    cnp = np.dot(b.INCOMING, a.INCOMING)
<<<<<<< HEAD
    print(np.allclose(csp.INCOMING, cnp))

    # from timeit import default_timer as timer
    # t0 = timer()
    # b = a*vector
    # t1 = timer()
    # c = np.dot(a.INCOMING, vector)
    # t2 = timer()
    # print(np.allclose(b, c))
    # print("matvec took {}s and numpy {}s".format(t1-t0, t2-t1))
=======
    vector = rng.integers(-10, 10, N)

    from timeit import default_timer as timer
    t0 = timer()
    b = a*vector
    t1 = timer()
    c = np.dot(a.INCOMING, vector)
    t2 = timer()
    print(np.allclose(b, c))
    print("matvec took {}s and numpy {}s".format(t1-t0, t2-t1))
>>>>>>> 7ca1d26b

    pass<|MERGE_RESOLUTION|>--- conflicted
+++ resolved
@@ -240,9 +240,9 @@
     b = sparse(rng.integers(-5, 5, (N-3, N)))
     csp = a*b
     cnp = np.dot(b.INCOMING, a.INCOMING)
-<<<<<<< HEAD
     print(np.allclose(csp.INCOMING, cnp))
 
+    # vector = rng.integers(-10, 10, N)
     # from timeit import default_timer as timer
     # t0 = timer()
     # b = a*vector
@@ -251,17 +251,5 @@
     # t2 = timer()
     # print(np.allclose(b, c))
     # print("matvec took {}s and numpy {}s".format(t1-t0, t2-t1))
-=======
-    vector = rng.integers(-10, 10, N)
-
-    from timeit import default_timer as timer
-    t0 = timer()
-    b = a*vector
-    t1 = timer()
-    c = np.dot(a.INCOMING, vector)
-    t2 = timer()
-    print(np.allclose(b, c))
-    print("matvec took {}s and numpy {}s".format(t1-t0, t2-t1))
->>>>>>> 7ca1d26b
 
     pass
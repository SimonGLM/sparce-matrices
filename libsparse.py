'''
Sparse
======
This library implements sparse matrices.

`import libsparse as sp`


Sparse matrices are matrices which have relatively few non-zero entries.

Therefore it is inefficient to store them as a complete array object.

Contents
--------
sp.sparse(array: np.ndarray):
> The 'sparse' object provided by this library will implement the 'Compressed Sparse Row' format.
> The CSR format stores all values in a list and only the column index and where new rows begin.

sp.random_banded(size: int, num_diags: int):
> Creates, displays and returns a sparse `size`x`size` matrix which is banded.
> I.e. it only has non-zero values on num_diags centered diagonals.


This library is part of a project done as an end-term assignment in the 'Scientific Programming' course at the Justus-Liebig-University in Giessen, Germany.
'''

import matplotlib.pyplot as plt
import scipy.sparse.linalg
import scipy.sparse
import scipy
import numpy as np
rng = np.random.default_rng()
np.set_printoptions(edgeitems=8, linewidth=180)


class sparse(object):
    # TODO NEEDSDOC
    '''
    Author: Simon Glennemeier-Marke & Henrik Spielvogel

    A sparse array object
    =====================

    This object is the general sparse matrix object.
    It implements the 'Compressed Sparse Row' format, storing only non-zero values.

    Sparse objects can be subscripted to ask for an element, a column vector and a row vector.

    Subscripting:
    -------------
    >>> a = sparse([[1,2],[3,4]])
    >>> a[1,1]
    1
    >>> a[None,1]
    [1.0, 3.0]
    >>> a[1,None]
    [1.0, 2.0]

    Arguments:
    > array : np.ndarray of arbitrary size
    '''

    def __init__(self, array):
        temp = array if (type(array) == np.ndarray) else np.array(array)
        self.sparsity = 1 - np.count_nonzero(temp)/temp.size
        self.shape = temp.shape
        self.quadratic = bool(self.shape[0] == self.shape[1])
        self.T = self.transpose
        self._choose_scheme(temp)
        del temp
        self.N = self.shape[0] if self.quadratic else None

    def __repr__(self):
        return '<sparse matrix of shape {} and sparsity {:.2f}>'.format(self.shape, self.sparsity)

    def __mul__(self, other):
        if type(other) != sparse:
            # Matrix-Vector product
            return self.vdot(other)
        else:
            # Matrix-Matrix product
            return self.dot(other)

    def __getitem__(self, key):
        # FIXME gotta be fasta!
        '''
        Author: Simon Glennemeier-Marke

        `__getitem__` is called using subscripting.

        If either the first or second index is `None`, we return the whole vector of that index.

        Examples:
        ---------
        >>> a = sp.sparse([[1,2],[3,4]])
        >>> a[1,1]
        1.0
        >>> a[2,1]
        3.0
        >>> a[None,2]
        [2.0, 4.0]
        '''
        if not all([type(key[i]) == int or key[i] == None for i, el in enumerate(key)]):
            raise TypeError('Argument has to be type int or None')
        if len(key) > 2:
            raise IndexError('Index out of range.')
        i, j = key
        if i != None and j != None:
            if i == 0 or j == 0:
                raise IndexError('Indices count from 1.')
            i -= 1
            j -= 1
            slice_ = slice(self.CSR['IROW'][i], self.CSR['IROW'][i+1])
            if j in self.CSR['JCOL'][slice_]:
                j_index = self.CSR['IROW'][i]+self.CSR['JCOL'][slice_].index(j)
                return self.CSR['AVAL'][j_index]
            else:
                return 0
        if i != None and j == None:
            # Retrun row at `i`
            return [self[i, k] for k in range(1, self.shape[1]+1)]
        if i == None and j != None:
            # Return col at `JCOL`
            return [self[k, j] for k in range(1, self.shape[0]+1)]

    def __setitem__(self, key, value):
        #  FIXME gotta be fasta!
        '''
        Author: Simon Glennemeier-Marke

        `__setitem__`  is called using subscripting and assignment

        Arguments:
        ----------
        > `key` : tuple, Array indices where to set the new value (row major order)

        > `value` : int or float, Value to assign the specified element to

        Examples:
        ---------
        >>> a = sparse([[1,2],[3,4]])
        >>> a[1,1] = 6
        >>> a.toarray()
        array([[6.0, 2.0]
               [3.0, 4.0]])
        '''
        if type(value) != int and type(value) != float:
            raise TypeError('Value is of type {}, but needs to be int or float.'.format(type(value)))
        if type(value) == int:
            value = float(value)
        if len(key) != 2:
            raise IndexError('Index has to be tuple.')
        i, j = key
        if i == 0 or j == 0:
            raise IndexError('Indices count from 1.')
        i -= 1
        j -= 1
        slice_ = slice(self.CSR['IROW'][i], self.CSR['IROW'][i+1])
        if j in self.CSR['JCOL'][slice_]:  # Value exists, just needs to be overwritten
            index = self.CSR['IROW'][i]+self.CSR['JCOL'][slice_].index(j)
            self.CSR['AVAL'][index] = value
        else:  # Value doesn't exist, needs to be inserted into CSR
            new_index = self.CSR['IROW'][i]+j
            self.CSR['AVAL'].insert(new_index, value)
            self.CSR['JCOL'].insert(new_index, j)
            for k in range(i+1, len(self.CSR['IROW'])):
                self.CSR['IROW'][k] += 1

    def construct_CSR(self, array):
        '''
        Author: Simon Glennemeier-Marke

        Constructs a CSR form of a given array.

        Args:
        > `array` :  sparse numpy array

        Returns:
        > self.CSR :  dict containing the CSR object
        '''
        csr = {'AVAL': [], 'JCOL': [], 'IROW': [0]}
        for _, col in enumerate(array):
            for i, el in enumerate(col):
                if el != 0:
                    csr['AVAL'].append(el)
                    csr['JCOL'].append(i)
                continue
            csr['IROW'].append(len(csr['AVAL']))

        return csr

    def construct_CSR_fast(self, array):
        '''
        Author: Simon Glennemeier-Marke

        Faster version of construct_CSR.

        Regular implementation is O(n^2), where as this is O(n).

        This is achieved by only iterating over the rows and filling it all at once.
        In addition, we now use numpy methods which are a lot faster.

        Args:
        > `array` :  sparse numpy array

        Returns:
        > self.CSR :  dict containing the CSR object
        '''
        array: np.ndarray
        jcol = np.array([])
        aval = np.array([])
        irow = np.array([0])
        for row in array:
            row: np.ndarray
            indices = np.nonzero(row)[0]
            jcol = np.append(jcol, indices)
            aval = np.append(aval, np.take(row, indices))
            irow = np.append(irow, len(aval))
        csr = {'AVAL': list(aval), 'JCOL': list(jcol), 'IROW': list(irow)}
        return csr

    def toarray(self):
        '''
        Author: Simon Glennemeier-Marke

        Converts sparse object to numpy array using scipy sparse methods

        Returns:
        --------
        > `np.ndarray` : Fullsize array of self
        '''
        return scipy.sparse.csr_matrix((self.CSR['AVAL'], self.CSR['JCOL'], self.CSR['IROW'])).toarray()

    def transpose(self):
        '''
        Author: Simon Glennemeier-Marke

        Return the transposed version of self.

        Returns:
        --------
        > `sp.sparse` : Transposed sparse object of self
        '''
        return sparse(np.transpose(self.toarray()))

    def check_posdef(self):
        '''
        Author: Henrik Spielvogel

        Checks if matrix is positive definite.


        Returns:
        --------
        > `bool` : True if self is positive definite
        '''
        evals = scipy.sparse.linalg.eigs(self.toarray())
        return np.alltrue(evals[0] > 0)

    def _choose_scheme(self, array: np.ndarray):
        # "_method" means python won't import this method with wildcard import "from lib import * "
        '''
        Author: Simon Glennemeier-Marke

        Decide which storage scheme to use based on matrix density.

        Args:
        > `array` : np.ndarray
        '''
        if 1 > self.sparsity >= .5:
            # self.CSR = self.construct_CSR(array)
            self.CSR = self.construct_CSR_fast(array)
        elif .5 > self.sparsity >= 0:
            print('NotImplementedError: falling back to implemented methods')
            # self.CSR = self.construct_CSR(array)
            self.CSR = self.construct_CSR_fast(array)
        else:
            raise ValueError('Sparsity should be in half-open interval [0,1), but is {:.3f}'.format(self.sparsity))

        pass

    def vdot(self, vec: np.ndarray):
        '''
        Author: Henrik Spielvogel

        Calculates the matrix-vector product of a sparse matrix with `vec`.

        Args:
        > `vec` :  list or array of same length as matrix

        Returns:
        > outvec :  np.ndarray

        '''

        n = self.shape[0]
        vec = vec if type(vec) == np.ndarray else np.array(vec)
        outvec = []

        if vec.shape[0] == n:
            for i in range(n):
                val = 0
                for j in np.arange(self.CSR['IROW'][i], self.CSR['IROW'][i+1]):
                    val += vec[self.CSR['JCOL'][j]] * self.CSR['AVAL'][j]
                outvec.append(val)
        else:
            raise ValueError('Shape of vec must be ({},), but is {}.'.format(n, vec.shape))

        return np.array(outvec)

    def dot(self, other):
        '''
        Author: Simon Glennemeier-Marke

        To avoid confusion about commutativity,
        use:

        >>> A * B

        `dot` computes the right sided dot product
        > `A.dot(B)` = " `A` * `B` "

        Returns:
        --------
        > <class sparse> of multiplied matrices
        '''
        if type(other) != sparse:
            raise TypeError("Argument has to be {}, not {}".format(type(self), type(other)))
        if self.shape[1] != other.shape[0]:
            raise AttributeError(
                'Shapes do not match {}, {}'.format(self.shape, other.shape))
        result = np.zeros((self.shape[0], other.shape[1]))
        for i in range(1, self.shape[0]+1):
            for j in range(1, other.shape[1]+1):
                row = self[i, None]
                col = other[None, j]
                result[i-1, j-1] = sum([r*c for r, c in zip(row, col)])
        return sparse(result)

    def LU_decomp(self, **kwargs):
        if 'force' not in kwargs.keys() or kwargs['force'] != True:
            warning = "LU-decomposition is not to be used on sparse matrices.\nImplementing was only necessary for dense matrices.\n\nRuntime of this function is very slow due to an inefficient algorithm. O(n^3)\n\nTo silence this warning this warning use: `LU_decomp(force=True)`"
            raise DeprecationWarning(warning)
        if not self.quadratic:
            raise AssertionError('LU decomposition is not possible for non-quadratic matrices.')
        import copy
        L = sparse(np.eye(self.N))
        U = np.zeros(self.shape)
        # U = copy.deepcopy(self)
        for i in range(1, self.N):
            for k in range(i+1, self.N):
                L[k, i] = float(self[k, i] / self[i, i])
                for j in range(i, self.N+1):
                    U[k-1, j-1] = float(self[k, j] - L[k, i] * self[i, j])
        return L, sparse(U)

    def show(self):
        '''
        Author: Simon Glennemeier-Marke
        '''
        data = self.toarray()
        fig = plt.figure()
        ax = fig.add_subplot(111)
        cax = ax.matshow(data, interpolation='nearest')
        fig.colorbar(cax)
        plt.show()


def random_banded(size, num_diags):
    '''
    Author: Simon Glennemeier-Marke

    Create symmetric banded matrix of dimension `size` with `num_diags` diagonals.

    '''
    mat = scipy.sparse.diags([rng.uniform(0, 1, size=size) for i in range(num_diags)],
                             range((-num_diags+1)//2, (num_diags+1)//2), shape=(size, size)).toarray()
    return scipy.sparse.eye(size)+(mat+np.transpose(mat))/2

<<<<<<< HEAD
=======

def ufsub(L, b):
    """ Unit row oriented forward substitution """
    for i in range(L.shape[0]):
        for j in range(i):
            b[i] -= L[i, j]*b[j]
    return b


def bsub(U, y):
    """ Row oriented backward substitution """
    for i in range(U.shape[0]-1, -1, -1):
        for j in range(i+1, U.shape[1]):
            y[i] -= U[i, j]*y[j]
        y[i] = y[i]/U[i, i]
    return y
>>>>>>> e043e0cc


class dense(np.ndarray):
    def __init__(self):
        super().__init__()


class linsys(object):
    '''
    Author: Henrik Spielvogel

    A linear system of the form Ax=b
    ================================

    This object creates linear systems of equations of the form Ax=b.
    It implements different methods for solving these systems considering the sparsity of the given matrix A.

    Arguments:
    ----------
    > `A` : np.ndarray
    > `b` : 1D-list or np.ndarray
    '''

    def __init__(self, A, b):
        self.matrix = A if (type(A) == np.ndarray) else np.array(A)
        self.target_vector = b if (type(b) == np.ndarray) else np.array(b)
        self.shape = A.shape
        self.N = A.shape[0]

    def __repr__(self):
        return 'matrix: \n{}\ntarget vector: \n{}'.format(self.matrix, self.target_vector)
<<<<<<< HEAD
    
    def LU_solve(self):
        '''
        Author: Henrik Spielvogel
    
        Solving a dense linear system using LU-Decomposition without pivoting
        '''
    
        if self.shape[0] != self.shape[1]:
            raise AssertionError('LU decomposition is not possible for non-quadratic matrices.')  
        
        mat = self.matrix 
        vec = self.target_vector         
        L = np.eye(self.N)
        U = np.zeros(self.shape)
        y = np.zeros_like(vec)
        sol = y
        
        # LU-Decomposition
        for i in range(self.N):
            for k in range(i, self.N):
                val = 0
                for j in range(i):
                    val += L[i][j] * U[j][k]              
                U[i][k] = mat[i][k] - val
            for k in range(i, self.N):
                val = 0
                for j in range(i):
                    val += L[k][j] * U[j][i]
                L[k][i] = (mat[k][i] - val)/U[i][i]
        
        # forward substitution
        for i in range(self.N):
            y[i] = (vec[i] - y.dot(L[i]))/L[i][i]
        # back substitution
        for i in range(self.N, 0, -1):
            sol[i-1] = (y[i-1] - U[i-1, i:].dot(sol[i:])) / U[i-1, i-1]
        
        return sol    
    
    
    def solve(self, sparse = False, method = 'scipy'):  
        mat = self.matrix 
        vec = self.target_vector   
        
=======

    def solve(self, sparse=False, method='scipy'):
        mat = self.matrix
        vec = self.target_vector

>>>>>>> e043e0cc
        if sparse:
            # needs routine for solving sparse systems
            pass
        else:
            if method == 'scipy':
                sol = scipy.linalg.solve(mat, vec)
<<<<<<< HEAD
            elif method == 'LU':  
                sol = self.LU_solve()
                
        return sol
        

=======
            elif method == 'LU':
                L = np.eye(self.N)
                U = np.zeros(self.shape)
                y = np.zeros_like(vec)
                sol = y

                # LU-Decomposition
                for i in range(self.N):
                    for k in range(i, self.N):
                        val = 0
                        for j in range(i):
                            val += L[i][j] * U[j][k]
                        U[i][k] = mat[i][k] - val
                    for k in range(i, self.N):
                        val = 0
                        for j in range(i):
                            val += L[k][j] * U[j][i]
                        L[k][i] = (mat[k][i] - val)/U[i][i]

                # forward substitution
                for i in range(self.N):
                    y[i] = (vec[i] - y.dot(L[i]))/L[i][i]
                # back substitution
                for i in range(self.N, 0, -1):
                    sol[i-1] = (y[i-1] - U[i-1, i:].dot(sol[i:])) / U[i-1, i-1]
>>>>>>> e043e0cc

        return sol


if __name__ == "__main__":
    rng: np.random.Generator  # hint for IntelliSense
    N = 100

    mat1 = A = np.array([[-3,  1, -1,  0, -1],
<<<<<<< HEAD
              [ 0,  1,  0,  1,  0], 
              [-1, -1, -3, -1,  0],
              [ 0,  1, -1,  2,  0], 
              [ 0,  1, -1,  1, -1]], dtype=np.float_)  
    vec1 = np.array([-1, -2, 5, -2, -2], dtype=np.float_)

    mat2 = random_banded(N, 100)
    vec2 = np.random.rand(N)
    
    sys = linsys(mat2, vec2)
    sol= sys.solve(method = 'LU')
    sol1 = sys.solve(method = 'scipy')
=======
                         [0,  1,  0,  1,  0],
                         [-1, -1, -3, -1,  0],
                         [0,  1, -1,  2,  0],
                         [0,  1, -1,  1, -1]], dtype=np.float_)

    vec = np.array([-1, -2, 5, -2, -2], dtype=np.float_)

    mat2 = random_banded(N, 100)
    vec2 = np.random.rand(N)

    sys = linsys(mat2, vec2)
    sol = sys.solve(method='LU')
    sol1 = sys.solve(method='scipy')
>>>>>>> e043e0cc
    print(sol)
    print(sol1)
    print(np.allclose(sol, sol1))

    pass


'''
TODO Tasks:
  > CG-Method for dense and sparse
  > Gaussian elimination

'''<|MERGE_RESOLUTION|>--- conflicted
+++ resolved
@@ -377,25 +377,6 @@
                              range((-num_diags+1)//2, (num_diags+1)//2), shape=(size, size)).toarray()
     return scipy.sparse.eye(size)+(mat+np.transpose(mat))/2
 
-<<<<<<< HEAD
-=======
-
-def ufsub(L, b):
-    """ Unit row oriented forward substitution """
-    for i in range(L.shape[0]):
-        for j in range(i):
-            b[i] -= L[i, j]*b[j]
-    return b
-
-
-def bsub(U, y):
-    """ Row oriented backward substitution """
-    for i in range(U.shape[0]-1, -1, -1):
-        for j in range(i+1, U.shape[1]):
-            y[i] -= U[i, j]*y[j]
-        y[i] = y[i]/U[i, i]
-    return y
->>>>>>> e043e0cc
 
 
 class dense(np.ndarray):
@@ -427,7 +408,6 @@
 
     def __repr__(self):
         return 'matrix: \n{}\ntarget vector: \n{}'.format(self.matrix, self.target_vector)
-<<<<<<< HEAD
     
     def LU_solve(self):
         '''
@@ -473,55 +453,16 @@
         mat = self.matrix 
         vec = self.target_vector   
         
-=======
-
-    def solve(self, sparse=False, method='scipy'):
-        mat = self.matrix
-        vec = self.target_vector
-
->>>>>>> e043e0cc
         if sparse:
             # needs routine for solving sparse systems
             pass
         else:
             if method == 'scipy':
                 sol = scipy.linalg.solve(mat, vec)
-<<<<<<< HEAD
             elif method == 'LU':  
                 sol = self.LU_solve()
                 
         return sol
-        
-
-=======
-            elif method == 'LU':
-                L = np.eye(self.N)
-                U = np.zeros(self.shape)
-                y = np.zeros_like(vec)
-                sol = y
-
-                # LU-Decomposition
-                for i in range(self.N):
-                    for k in range(i, self.N):
-                        val = 0
-                        for j in range(i):
-                            val += L[i][j] * U[j][k]
-                        U[i][k] = mat[i][k] - val
-                    for k in range(i, self.N):
-                        val = 0
-                        for j in range(i):
-                            val += L[k][j] * U[j][i]
-                        L[k][i] = (mat[k][i] - val)/U[i][i]
-
-                # forward substitution
-                for i in range(self.N):
-                    y[i] = (vec[i] - y.dot(L[i]))/L[i][i]
-                # back substitution
-                for i in range(self.N, 0, -1):
-                    sol[i-1] = (y[i-1] - U[i-1, i:].dot(sol[i:])) / U[i-1, i-1]
->>>>>>> e043e0cc
-
-        return sol
 
 
 if __name__ == "__main__":
@@ -529,7 +470,6 @@
     N = 100
 
     mat1 = A = np.array([[-3,  1, -1,  0, -1],
-<<<<<<< HEAD
               [ 0,  1,  0,  1,  0], 
               [-1, -1, -3, -1,  0],
               [ 0,  1, -1,  2,  0], 
@@ -542,21 +482,6 @@
     sys = linsys(mat2, vec2)
     sol= sys.solve(method = 'LU')
     sol1 = sys.solve(method = 'scipy')
-=======
-                         [0,  1,  0,  1,  0],
-                         [-1, -1, -3, -1,  0],
-                         [0,  1, -1,  2,  0],
-                         [0,  1, -1,  1, -1]], dtype=np.float_)
-
-    vec = np.array([-1, -2, 5, -2, -2], dtype=np.float_)
-
-    mat2 = random_banded(N, 100)
-    vec2 = np.random.rand(N)
-
-    sys = linsys(mat2, vec2)
-    sol = sys.solve(method='LU')
-    sol1 = sys.solve(method='scipy')
->>>>>>> e043e0cc
     print(sol)
     print(sol1)
     print(np.allclose(sol, sol1))

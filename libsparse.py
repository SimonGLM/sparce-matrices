--- conflicted
+++ resolved
@@ -68,12 +68,7 @@
             cond1 = (type(obj1) in [sparse, np.ndarray, scipy.sparse.spmatrix]) and (
                 type(obj2) in [sparse, np.ndarray, scipy.sparse.spmatrix])
             if not cond1:
-<<<<<<< HEAD
-                raise ShapeGovenourError(
-                    f"Objects passed to {func.__name__} of incompatible types")
-=======
                 raise ShapeError(f"Objects passed to {func.__name__} of incompatible types")
->>>>>>> 8f8d0c15
 
             assert obj1.shape[axis1 - 1] == obj2.shape[axis2 - 1]
             return func(obj1, obj2)
@@ -281,11 +276,6 @@
         jcol = np.array([], dtype=np.int32)
         aval = np.array([], dtype=np.float)
         irow = np.array([0], dtype=np.int32)
-<<<<<<< HEAD
-        # Floor all numerical zeros
-        array *= ~np.isclose(array, np.zeros_like(array))
-=======
->>>>>>> 8f8d0c15
         for row in array:
             row: np.ndarray
             indices = np.nonzero(row)[0]
@@ -358,14 +348,10 @@
             return self._vdot(other)
         if type(other) == np.ndarray:  # check for ndarray
             return sparse(self.toarray() @ other)
-<<<<<<< HEAD
-        return self._mdot_fast(other)
-=======
         try:
-            return self._mdot(other)
+            return self._mdot_fast(other)
         except AllZeroError:
             return np.zeros((self.shape[0], other.shape[1]))
->>>>>>> 8f8d0c15
 
     @shape_govenour(axis=(1, 2))
     def _mdot(self, other):
@@ -475,12 +461,7 @@
     > `U` : Upper triangular
     '''
     if not quadratic(array):
-<<<<<<< HEAD
-        raise AssertionError(
-            'LU decomposition is not possible for non-quadratic matrices.')
-=======
         raise ShapeError('LU decomposition is not possible for non-quadratic matrices.')
->>>>>>> 8f8d0c15
     N = array.shape[0]
     P = np.eye(N)
     L = np.eye(N)

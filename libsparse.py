--- conflicted
+++ resolved
@@ -243,31 +243,6 @@
         evals = scipy.sparse.linalg.eigs(self.toarray())
         return np.alltrue(evals[0] > 0)
 
-<<<<<<< HEAD
-    def _choose_scheme(self, array):
-        '''
-        Author: Simon Glennemeier-Marke
-
-        Decide which storage scheme to use based on matrix density.
-
-        Args:
-        > `array` : np.ndarray
-        '''
-        if 1 > self.sparsity >= .5:
-            # self.CSR = self.construct_CSR(array)
-            self.CSR = self.construct_CSR_fast(array)
-        elif .5 > self.sparsity >= 0:
-            print('NotImplementedError: falling back to implemented methods')
-            # self.CSR = self.construct_CSR(array)
-            self.CSR = self.construct_CSR_fast(array)
-        else:
-            raise ValueError(
-                'Sparsity should be in half-open interval [0,1), but is {:.3f}'.format(self.sparsity))
-
-        pass
-
-=======
->>>>>>> a45a7496
     def _vdot(self, vec: np.ndarray):
         '''
         Author: Henrik Spielvogel
